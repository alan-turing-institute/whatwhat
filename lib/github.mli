<<<<<<< HEAD
(* High-level interface to the Github API

Performs validation for Github issues. A valid project issue has: 
  - Metadata, with at least the entries:
    - earliest_start_date
    - latest_start_date
    - fte_months  
    - nominal_fte_percent

Errors are logged to the console when these are missing, or when metadata is malformed,
and the issue is dropped from the list of all issues.

Errors currently occur when:
  - Metadata does not have 8 keys.
  - Cannot break a metadata line into a (key,value) pair, which means it is incorrect
  yaml.
  - A crucial key cannot be parsed (missing, or there is an error when dealing with the
  value)

Warnings are given for other inconsisties (e.g. no one is assigned.) Warnings are given
due to:
  - There being additional information in the value entry. 
  - A non-crucial entry is missing or null. *)
=======
>>>>>>> c413e314
module Raw = GithubRaw

type parseerror =
  | FieldError
  | FieldWarning
  | LengthError
  | LineError

type metadata =
  { turing_project_code : string option
<<<<<<< HEAD
  ; earliest_start_date : CalendarLib.Date.t option
  ; latest_start_date : CalendarLib.Date.t option
=======
  ; earliest_start_date : CalendarLib.Date.t
  ; latest_start_date : CalendarLib.Date.t
>>>>>>> c413e314
  ; latest_end_date : CalendarLib.Date.t option
  ; fte_months : float option
  ; nominal_fte_percent : float option
  ; max_fte_percent : float option
  ; min_fte_percent : float option
  }

<<<<<<< HEAD
(** We reexport the Raw.person type so that no other module ever has a need to import
   anything from GithubRaw.*)
=======
>>>>>>> c413e314
type person = Raw.person =
  { login : string
  ; name : string option
  ; email : string option
  }

<<<<<<< HEAD
(** Project are 1-to-1 related with Github issues.*)
=======
>>>>>>> c413e314
type project =
  { number : int
  ; title : string
  ; body : string
  ; state : string
  ; assignees : person list
  ; reactions : (string * person) list
  ; column : string option
  ; metadata : metadata
  }

<<<<<<< HEAD
(** Given a project board name, return a list of projects, one for each issue on the
    board. *)
val get_project_issues : string -> project list

(** Return all the users in the Alan Turing Institute Github organisation.*)
val get_users : unit -> person list

=======
val log_parseerror : parseerror -> int -> string -> unit
val parse_fields : int -> string list -> metadata option
val metadata_of_yaml : int -> string -> metadata option
val parse_metadata : int -> string -> metadata option * string option
val validate_issue : Raw.issue -> project option
val get_project_issues : string -> project list
>>>>>>> c413e314
val show_project : project -> string
val show_metadata : metadata -> string
val show_person : person -> string<|MERGE_RESOLUTION|>--- conflicted
+++ resolved
@@ -1,11 +1,10 @@
-<<<<<<< HEAD
 (* High-level interface to the Github API
 
-Performs validation for Github issues. A valid project issue has: 
+Performs validation for Github issues. A valid project issue has:
   - Metadata, with at least the entries:
     - earliest_start_date
     - latest_start_date
-    - fte_months  
+    - fte_months
     - nominal_fte_percent
 
 Errors are logged to the console when these are missing, or when metadata is malformed,
@@ -20,10 +19,8 @@
 
 Warnings are given for other inconsisties (e.g. no one is assigned.) Warnings are given
 due to:
-  - There being additional information in the value entry. 
+  - There being additional information in the value entry.
   - A non-crucial entry is missing or null. *)
-=======
->>>>>>> c413e314
 module Raw = GithubRaw
 
 type parseerror =
@@ -34,13 +31,8 @@
 
 type metadata =
   { turing_project_code : string option
-<<<<<<< HEAD
-  ; earliest_start_date : CalendarLib.Date.t option
-  ; latest_start_date : CalendarLib.Date.t option
-=======
   ; earliest_start_date : CalendarLib.Date.t
   ; latest_start_date : CalendarLib.Date.t
->>>>>>> c413e314
   ; latest_end_date : CalendarLib.Date.t option
   ; fte_months : float option
   ; nominal_fte_percent : float option
@@ -48,21 +40,15 @@
   ; min_fte_percent : float option
   }
 
-<<<<<<< HEAD
 (** We reexport the Raw.person type so that no other module ever has a need to import
    anything from GithubRaw.*)
-=======
->>>>>>> c413e314
 type person = Raw.person =
   { login : string
   ; name : string option
   ; email : string option
   }
 
-<<<<<<< HEAD
 (** Project are 1-to-1 related with Github issues.*)
-=======
->>>>>>> c413e314
 type project =
   { number : int
   ; title : string
@@ -74,7 +60,6 @@
   ; metadata : metadata
   }
 
-<<<<<<< HEAD
 (** Given a project board name, return a list of projects, one for each issue on the
     board. *)
 val get_project_issues : string -> project list
@@ -82,14 +67,6 @@
 (** Return all the users in the Alan Turing Institute Github organisation.*)
 val get_users : unit -> person list
 
-=======
-val log_parseerror : parseerror -> int -> string -> unit
-val parse_fields : int -> string list -> metadata option
-val metadata_of_yaml : int -> string -> metadata option
-val parse_metadata : int -> string -> metadata option * string option
-val validate_issue : Raw.issue -> project option
-val get_project_issues : string -> project list
->>>>>>> c413e314
 val show_project : project -> string
 val show_metadata : metadata -> string
 val show_person : person -> string