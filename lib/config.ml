(** Obtain API secrets from config file
    
    Looks first in the XDG config location*)

type t =
  { github_token : string
  ; githubbot_token : string
  ; forecast_id : string
  ; forecast_token : string
  ; slack_token : string
  }

let loadConfig () : t =
  let json =
    XDGBaseDir.default.config_home ^ "/nowwhat/secrets.json" |> Yojson.Basic.from_file
  in
  match json with
  | `Assoc
      [ ("githubToken", `String github_token)
      ; ("githubBotToken", `String githubbot_token)
      ; ("forecastId", `String forecast_id)
      ; ("forecastToken", `String forecast_token)
<<<<<<< HEAD
      ] -> { github_token; githubbot_token; forecast_id; forecast_token }
=======
      ; ("slackToken", `String slack_token)
      ] -> { github_token; githubbot_token; forecast_id; forecast_token; slack_token }
>>>>>>> df86294c
  | _ -> failwith @@ "Could not decode config file\n" ^ Yojson.Basic.to_string json
;;

let settings = loadConfig ()<|MERGE_RESOLUTION|>--- conflicted
+++ resolved
@@ -20,12 +20,8 @@
       ; ("githubBotToken", `String githubbot_token)
       ; ("forecastId", `String forecast_id)
       ; ("forecastToken", `String forecast_token)
-<<<<<<< HEAD
-      ] -> { github_token; githubbot_token; forecast_id; forecast_token }
-=======
       ; ("slackToken", `String slack_token)
       ] -> { github_token; githubbot_token; forecast_id; forecast_token; slack_token }
->>>>>>> df86294c
   | _ -> failwith @@ "Could not decode config file\n" ^ Yojson.Basic.to_string json
 ;;
 
