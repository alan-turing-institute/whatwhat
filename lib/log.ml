--- conflicted
+++ resolved
@@ -1,148 +1,63 @@
-<<<<<<< HEAD
-open Cohttp
-open Cohttp_lwt_unix
-open Yojson
-(* TODO: Change this to add the notifications to a stack *)
-=======
 (** Utilities for logging issues during the course of ingesting the data for 
     later summary and notification 
  *)
->>>>>>> 3c846fb5
 
 type level =
   | Error
   | Warning
-  | Info   
-  | Debug  
+  | Info
+  | Debug
 
-type source = 
+type source =
   | Forecast
   | Github
-  | GithubMetadata 
+  | GithubMetadata
   | Schedule
 
 type entity =
-  | RawForecastProject of string 
+  | RawForecastProject of string
   | Project of int
   | RawForecastPerson of string
   | Person of string
   | RawForecastAssignment
   | Assignment of (int * string)
 
-type event = {
-    level : level;
-    source : source;
-    entity : entity;
-    message : string
+type event =
+  { level : level
+  ; source : source
+  ; entity : entity
+  ; message : string
   }
 
 (* ------------------------------------------------------------ *)
 
 (* The log is a mutable stack of events *)
-let the_log : event Stack.t = Stack.create()
+let the_log : event Stack.t = Stack.create ()
 
 let default_logger lvl src ent msg =
-  Stack.push {level = lvl; source = src; entity = ent; message = msg} the_log
+  Stack.push { level = lvl; source = src; entity = ent; message = msg } the_log
+;;
 
 let the_logger = ref default_logger
-
 
 (* Interface -------------------------------------------------- *)
 
 let log (lvl : level) (src : source) (ent : entity) (msg : string) : unit =
   !the_logger lvl src ent msg
+;;
 
-let get_the_log () =
-  Stack.to_seq the_log
+let get_the_log () = Stack.to_seq the_log
 
 let show_level = function
   | Error -> "Error"
   | Warning -> "Warning"
   | Info -> "Info"
   | Debug -> "Debug"
-
-<<<<<<< HEAD
-exception SlackAPIError of string
-
-(* Read the logger from an environment variable, assuming it's one of the valid options,
-   otherwise use the default.*)
-let default_logger = "stdout"
-let valid_loggers = [ "stdout"; "slack"; "null" ]
-
-let log_method =
-  let envvar_opt = Sys.getenv_opt "WHATWHAT_LOG_METHOD" in
-  let envvar =
-    match envvar_opt with
-    | Some envvar -> envvar
-    | None -> default_logger
-  in
-  if List.mem envvar valid_loggers then envvar else default_logger
 ;;
 
-let lvl_prefix lvl = show_log_type lvl ^ ":"
-let null_logger _ _ = ()
-let stdout_logger lvl msg = Printf.printf "%-8s %s\n" (lvl_prefix lvl) msg
-
-(* Slack logging *)
-let slack_post_message_url = "https://slack.com/api/chat.postMessage"
-let slack_token = Config.settings.slack_token
-
-let slack_logger lvl msg =
-  let auth_cred = Auth.credential_of_string ("Bearer " ^ slack_token) in
-  let header =
-    Header.init ()
-    |> (fun header -> Header.add_authorization header auth_cred)
-    |> fun header -> Header.add header "Content-type" "application/json"
-  in
-  let body_string = Printf.sprintf "%-8s %s" (lvl_prefix lvl) msg in
-  let request_body_obj = Cohttp_lwt.Body.of_string @@ "{'text': '" ^ body_string ^ "'}" in
-  let uri = Uri.of_string slack_post_message_url in
-  let response, response_body =
-    Client.post ~headers:header ~body:request_body_obj uri |> Lwt_main.run
-  in
-  let () = Utils.check_http_response response in
-  let response_body_json =
-    response_body |> Cohttp_lwt.Body.to_string |> Lwt_main.run |> Basic.from_string
-  in
-  (* Error or warn if the response body reports something other than all-good. See
-     https://api.slack.com/web#responses for what to expect of the response. *)
-  let ok_opt = Basic.Util.member "ok" response_body_json |> Basic.Util.to_bool_option in
-  let error_opt =
-    Basic.Util.member "error" response_body_json |> Basic.Util.to_string_option
-  in
-  let warning_opt =
-    Basic.Util.member "warning" response_body_json |> Basic.Util.to_string_option
-  in
-  match ok_opt with
-  | Some true ->
-    (match warning_opt with
-     | Some x -> stdout_logger Warning ("Slack response warning: " ^ x)
-     | None -> () (* Got ok: true and no warning, nothing to report. *))
-  | _ ->
-    let error =
-      match error_opt with
-      | Some x -> x
-      | None -> ""
-    in
-    raise @@ SlackAPIError error
-;;
-
-let the_logger =
-  ref
-    (match log_method with
-     | "stdout" -> stdout_logger
-     | "slack" -> slack_logger
-     | _ -> null_logger)
-;;
-
-(* "Every problem in computer science can be solved through another layer of indirection"
- *)
-let log (lvl : log_type) (msg : string) : unit = !the_logger lvl msg
-=======
 let show_source = function
   | Forecast -> "Forecast"
   | Github -> "Github"
   | GithubMetadata -> "Github Metadata"
   | Schedule -> "Schedule"
-
->>>>>>> 3c846fb5
+;;