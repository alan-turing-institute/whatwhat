(* Merge data sources and provide a unified view *)

open Domain

(* ---------------------------------------------------------------------- *)
(* MERGE PEOPLE FROM FORECAST AND GITHUB *)

let compare_opts a b =
  match a, b with
  | Some x, Some y -> x = y
  | _ -> false
;;

(** Find the matching Github user for Forecast user fc_p.*)
let get_matching_gh_person_opt (gh_people : Github.person list) (fc_p : person) =
  let person_matches (gh_p : Github.person) =
    let emails_match = compare_opts gh_p.email (Some fc_p.email) in
    let names_match = compare_opts gh_p.name (Some fc_p.full_name) in
    emails_match || names_match
  in
  let gh_person = List.find_opt person_matches gh_people in
  let () =
    if gh_person = None
    then (
      let error_msg =
        "No matching Github user: " ^ fc_p.full_name ^ " <" ^ fc_p.email ^ ">"
      in
      Log.log Log.Error Log.Schedule (Log.Person fc_p.full_name) error_msg)
  in
  gh_person
;;

(** Create a list of all people, merging data from Forecast and Github. *)
let get_people_list (fc_people : person list) (gh_people : Github.person list) =
  (* We fold over Forecast people, looking for the matching Github person for each,
     since Forecast is considered authoritative for people. *)
  let add_person (fc_p : person) m =
    let gh_p_opt = get_matching_gh_person_opt gh_people fc_p in
    match gh_p_opt with
    | Some gh_p ->
      let new_person =
        { email = fc_p.email;
          full_name = fc_p.full_name;
          github_handle = Some gh_p.login;
          slack_handle = None
        }
      in
      m @ [ new_person ]
    | None -> m
  in
  List.fold_right add_person fc_people []
;;

(* ---------------------------------------------------------------------- *)
(* MERGE PROJECTS FROM FORECAST AND GITHUB *)

(** Find the Forecast project associated with a given Github issue. *)
(* let get_matching_fc_project *)
(*   (fc_projects : Forecast.project list) *)
(*   (gh_project : project) *)
(*   = *)
(*   let project_matches (x : Forecast.project) = x.number = gh_project.nmbr in *)
(*   let fc_p_opt = List.find_opt project_matches fc_projects in *)
(*   let () = *)
(*     if fc_p_opt = None *)
(*     then ( *)
(*       let error_msg = *)
(*         "No Forecast project for Github issue " ^ Int.to_string gh_project.nmbr *)
(*       in *)
(*       Log.log Log.Error Log.Schedule (Log.Project gh_project.nmbr) error_msg) *)
(*   in *)
(*   fc_p_opt *)
(* ;; *)

(** Find the [person] matching the given Github user. *)
(* let person_opt_of_gh_person (people : person list) (gh_person : Github.person) = *)
(*   let login_matches person = *)
(*     person.github_handle = Some gh_person.login in *)
(*   let person_opt = List.find_opt login_matches people in *)
(*   if person_opt = None *)
(*   then ( *)
(*     let error_msg = *)
(*       "People list doesn't have an entry for Github login " ^ gh_person.login *)
(*     in *)
(*     Log.log Log.Error Log.Schedule (Log.Person gh_person.login) error_msg); *)
(*   person_opt *)
;;

(* Check that each Forecast project has a hut23 code which matches that of a
   Github project

   In addition, this function should (but currently does not)
   - check that the "Client" on Forecast is the same as the "Programme" on GitHub
   - (maybe) check that the name is identical
   - replace the people in "assignees" and "emojis" with the matching person from Forecast

   TODO: This is O(N^2). Tut tut. 
 *)
let merge_projects (fc_projects : Forecast.project list) (gh_issues : project list) =
  let check_project_exists (fc_p : Forecast.project) =
    if not (List.exists (fun p -> p.nmbr = fc_p.number) gh_issues) then
      let open Log in
      log Error Schedule (RawForecastProject fc_p.name) "No matching GitHub project"
  in begin
      List.iter check_project_exists fc_projects;
      gh_issues
    end
  
    (* OLD CODE *)
  (* Fold over Github projects, looking for the matching Forecast project for each,
     since Github is authoritative for projects. *)
  (* let add_project (gh_project : project) m = *)
    (* let fc_p_opt = get_matching_fc_project fc_projects gh_project in *)
    (* let get_person_opt = person_opt_of_gh_person people in *)
    (* match fc_p_opt with *)
    (* | Some fc_p -> *)
    (*   let github_assignees = *)
    (*     List.filter_map get_person_opt gh_project.assignees *)
    (*     |> List.map (fun person -> person.email) *)
    (*   in *)
    (*   let reactions = *)
    (*     List.filter_map *)
    (*       (fun (emoji, gh_person) -> *)
    (*         let person_opt = person_opt_of_gh_person people gh_person in *)
    (*         match person_opt with *)
    (*         | Some person -> Some (emoji, person.email) *)
    (*         | None -> None) *)
    (*       gh_project.reactions *)
    (*   in *)
  (*     let new_project = *)
  (*       { nmbr = fc_p.num *)
  (*       ; name = gh_project.title *)
  (*       ; state = state_of_column gh_project.column *)
  (*       ; plan = gh_project.plan  *)
  (*       } *)
  (*     in *)
  (*     m @ [ new_project ] *)
  (*   | None -> m *)
  (* in *)
  (* List.fold_right add_project gh_issues [] *)
;;

(* ---------------------------------------------------------------------- *)
(* BUILD SCHEDULE *)

(* TODO Finish this, by getting allocations as well.*)
let get_the_schedule () =
  let start_date =
    CalendarLib.Calendar.lmake ~year:2016 ~month:1 ~day:1 ()
    |> CalendarLib.Calendar.to_date
  in
  let end_date =
    CalendarLib.Date.add
      (CalendarLib.Date.today ())
      (CalendarLib.Date.Period.lmake ~year:1 ())
  in
<<<<<<< HEAD
  let fc_schedule = Forecast.get_the_schedule start_date end_date in
  (* Convert maps to lists. *)
  let fc_people = fc_schedule.people |> Forecast.StringMap.bindings |> List.map snd in
  let fc_projects = fc_schedule.projects |> Forecast.IntMap.bindings |> List.map snd in
  let gh_issues = Github.get_project_issues @@ Config.get_github_project_name () in
=======
  let fc_projects, fc_people, assignments =
    let fcpp, fcpr, fcas = Forecast.get_the_schedule start_date end_date in
    (fcpp |> Forecast.IntMap.bindings |> List.map snd,
     fcpr |> Forecast.StringMap.bindings |> List.map snd,
     fcas) in
  let gh_issues = Github.get_project_issues "Project Tracker" in
>>>>>>> b18e3caa
  let gh_people = Github.get_users () in
  let people = get_people_list fc_people gh_people in
  let projects = merge_projects fc_projects gh_issues in
  people, projects, assignments
;;<|MERGE_RESOLUTION|>--- conflicted
+++ resolved
@@ -154,20 +154,12 @@
       (CalendarLib.Date.today ())
       (CalendarLib.Date.Period.lmake ~year:1 ())
   in
-<<<<<<< HEAD
-  let fc_schedule = Forecast.get_the_schedule start_date end_date in
-  (* Convert maps to lists. *)
-  let fc_people = fc_schedule.people |> Forecast.StringMap.bindings |> List.map snd in
-  let fc_projects = fc_schedule.projects |> Forecast.IntMap.bindings |> List.map snd in
-  let gh_issues = Github.get_project_issues @@ Config.get_github_project_name () in
-=======
   let fc_projects, fc_people, assignments =
     let fcpp, fcpr, fcas = Forecast.get_the_schedule start_date end_date in
     (fcpp |> Forecast.IntMap.bindings |> List.map snd,
      fcpr |> Forecast.StringMap.bindings |> List.map snd,
      fcas) in
-  let gh_issues = Github.get_project_issues "Project Tracker" in
->>>>>>> b18e3caa
+  let gh_issues = Github.get_project_issues @@ Config.get_github_project_name () in
   let gh_people = Github.get_users () in
   let people = get_people_list fc_people gh_people in
   let projects = merge_projects fc_projects gh_issues in
