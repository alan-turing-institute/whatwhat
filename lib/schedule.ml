--- conflicted
+++ resolved
@@ -353,20 +353,11 @@
   in
   let fc_projects, fc_people, fc_assignments =
     let fcpp, fcpr, fcas = Forecast.get_the_schedule start_date end_date in
-<<<<<<< HEAD
     (fcpp |> Forecast.IntMap.bindings |> List.map snd,
      fcpr |> Forecast.StringMap.bindings |> List.map snd,
      fcas) in
   let gh_issues = Github.get_project_issues "Project Tracker" in
   let gh_people = Github.all_hut23_users in
-=======
-    ( fcpp |> Forecast.IntMap.bindings |> List.map snd
-    , fcpr |> Forecast.StringMap.bindings |> List.map snd
-    , fcas )
-  in
-  let gh_issues = Github.get_project_issues @@ Config.get_github_project_name () in
-  let gh_people = Github.get_users () in
->>>>>>> 251758db
   let people = get_people_list fc_people gh_people in
   let projects = merge_projects fc_projects gh_issues in
   let assignments = check_assignments people projects fc_assignments in
