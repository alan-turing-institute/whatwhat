--- conflicted
+++ resolved
@@ -145,13 +145,6 @@
 
 (* TODO Finish this, by getting allocations as well.*)
 let get_the_schedule () =
-<<<<<<< HEAD
-  let fc_projects, fc_people, assignments =
-    let fcpp, fcpr, fcas = Forecast.get_the_current_schedule 180 in
-    (fcpp |> Forecast.IntMap.bindings |> List.map snd,
-     fcpr |> Forecast.StringMap.bindings |> List.map snd,
-     fcas) in
-=======
   let start_date =
     CalendarLib.Calendar.lmake ~year:2016 ~month:1 ~day:1 ()
     |> CalendarLib.Calendar.to_date
@@ -161,11 +154,11 @@
       (CalendarLib.Date.today ())
       (CalendarLib.Date.Period.lmake ~year:1 ())
   in
-  let fc_schedule = Forecast.get_the_schedule start_date end_date in
-  (* Convert maps to lists. *)
-  let fc_people = fc_schedule.people |> Forecast.StringMap.bindings |> List.map snd in
-  let fc_projects = fc_schedule.projects |> Forecast.IntMap.bindings |> List.map snd in
->>>>>>> 04c71465
+  let fc_projects, fc_people, assignments =
+    let fcpp, fcpr, fcas = Forecast.get_the_schedule start_date end_date in
+    (fcpp |> Forecast.IntMap.bindings |> List.map snd,
+     fcpr |> Forecast.StringMap.bindings |> List.map snd,
+     fcas) in
   let gh_issues = Github.get_project_issues "Project Tracker" in
   let gh_people = Github.get_users () in
   let people = get_people_list fc_people gh_people in
