--- conflicted
+++ resolved
@@ -1,54 +1,6 @@
-<<<<<<< HEAD
-(* ---------------------------------------------------------------------- *)
-(* TYPES *)
-
-type allocation = Forecast.allocation =
-  { start_date : CalendarLib.Date.t [@printer DatePrinter.pp_print_date]
-  ; end_date : CalendarLib.Date.t [@printer DatePrinter.pp_print_date]
-  ; rate : float
-  }
-[@@deriving show]
-
-type assignment = Forecast.assignment =
-  { project : int
-  ; person : string
-  ; finance_code : string option
-  ; allocations : allocation list
-  }
-[@@deriving show]
-
-(* TODO Add fields for list of assignments and list of allocations *)
-type person =
-  { email : string
-  ; name : string
-  ; github_login : string option
-  }
-[@@deriving show]
-
-(* TODO Add fields for list of allocations, list of finance codes, programme *)
-type project =
-  { forecast_id : int
-  ; github_id : int
-  ; name : string
-  ; github_assignees : string option list
-  ; reactions : (string * string option) list
-  ; column : string
-  ; finance_code : string option
-  ; earliest_start_date : CalendarLib.Date.t option
-       [@printer DatePrinter.pp_print_date_opt]
-  ; latest_start_date : CalendarLib.Date.t option [@printer DatePrinter.pp_print_date_opt]
-  ; latest_end_date : CalendarLib.Date.t option [@printer DatePrinter.pp_print_date_opt]
-  ; fte_months : float option
-  ; nominal_fte_percent : float option
-  ; max_fte_percent : float option
-  ; min_fte_percent : float option
-  }
-[@@deriving show]
-=======
 (* Merge data sources and provide a unified view *)
 
 open Domain
->>>>>>> a0b62287
 
 (* ---------------------------------------------------------------------- *)
 (* LOGGING *)
@@ -59,37 +11,51 @@
   | FinanceCodeNotFound
   | NoMatchingForecastProject
   | NoMatchingForecastUser
-  | NoMatchingGithubIssue
-  | NoMatchingGithubUser
+  | NoMatchingGithubIssue of string
+  | NoMatchingGithubUser of string
   | NoProjectColumn
 
 (** Log an error given the error type, Github issue number, and explanatory message.*)
-let log (error_type : schedule_error) msg =
-  let prefix = "Schedule: " in
-  let log_lvl =
-    match error_type with
+let log (error : schedule_error) =
+  let level =
+    match error with
     | AllocationEndsTooLate -> Log.Warning
     | AllocationStartsTooEarly -> Log.Warning
     | FinanceCodeNotFound -> Log.Error
     | NoMatchingForecastProject -> Log.Error
     | NoMatchingForecastUser -> Log.Warning
-    | NoMatchingGithubIssue -> Log.Error
-    | NoMatchingGithubUser -> Log.Warning
+    | NoMatchingGithubIssue _ -> Log.Error
+    | NoMatchingGithubUser _ -> Log.Warning
     | NoProjectColumn -> Log.Error
   in
-  let error_description =
-    match error_type with
+  let entity =
+    match error with
+    (*| AllocationEndsTooLate -> Log.Warning
+    | AllocationStartsTooEarly -> Log.Warning
+    | FinanceCodeNotFound -> Log.Error
+    | NoMatchingForecastProject -> Log.Error
+    | NoMatchingForecastUser -> Log.Warning
+    *)
+    | NoMatchingGithubIssue name -> Log.RawForecastProject name
+    | NoMatchingGithubUser email -> Log.RawForecastPerson email
+    (*
+    | NoProjectColumn -> Log.Error
+    *)
+  in
+  let msg =
+    match error with
     | AllocationEndsTooLate -> "Allocation has an end date after project latest end: "
     | AllocationStartsTooEarly ->
       "Allocation has a start date before project earliest start: "
     | FinanceCodeNotFound -> "Assignment has a finance code not found on Github: "
     | NoMatchingForecastProject -> "No Forecast project for Github issue "
     | NoMatchingForecastUser -> "People list doesn't have an entry for Github login "
-    | NoMatchingGithubIssue -> "No matching Github issue for Forecast project "
-    | NoMatchingGithubUser -> "No matching Github user for "
+    | NoMatchingGithubIssue name ->
+      "No matching Github issue for Forecast project " ^ name
+    | NoMatchingGithubUser name -> "No matching Github user for " ^ name
     | NoProjectColumn -> "Github issue has no project column: "
   in
-  Log.log log_lvl @@ prefix ^ error_description ^ msg
+  Log.log level Log.Schedule entity msg
 ;;
 
 (* ---------------------------------------------------------------------- *)
@@ -101,23 +67,7 @@
   | _ -> false
 ;;
 
-(** Return a boolean for whether the Forecast and Github people provided represent the
-    same meat sack. *)
-let person_matches (fc_p : Forecast.person) (gh_p : Github.person) =
-  let emails_match = compare_opts gh_p.email (Some fc_p.email) in
-  let names_match = compare_opts gh_p.name (Some (Forecast.person_name fc_p)) in
-  emails_match || names_match
-;;
-
 (** Find the matching Github user for Forecast user fc_p.*)
-<<<<<<< HEAD
-let get_matching_gh_person_opt (gh_people : Github.person list) (fc_p : Forecast.person) =
-  let gh_person = List.find_opt (person_matches fc_p) gh_people in
-  if gh_person = None
-  then (
-    let fc_p_str = Forecast.person_name fc_p ^ " <" ^ fc_p.email ^ ">" in
-    log NoMatchingGithubUser fc_p_str);
-=======
 let get_matching_gh_person_opt (gh_people : Github.person list) (fc_p : person) =
   let person_matches (gh_p : Github.person) =
     let emails_match = compare_opts gh_p.email (Some fc_p.email) in
@@ -125,24 +75,15 @@
     emails_match || names_match
   in
   let gh_person = List.find_opt person_matches gh_people in
-  let () =
-    if gh_person = None
-    then (
-      let error_msg =
-        "No matching Github user: " ^ fc_p.full_name ^ " <" ^ fc_p.email ^ ">"
-      in
-      Log.log Log.Error Log.Schedule (Log.Person fc_p.full_name) error_msg)
-  in
->>>>>>> a0b62287
+  if gh_person = None then log (NoMatchingGithubUser fc_p.email);
   gh_person
 ;;
 
 (** Create a list of all people, merging data from Forecast and Github. *)
 let get_people_list (fc_people : person list) (gh_people : Github.person list) =
   (* We fold over Forecast people, looking for the matching Github person for each,
-<<<<<<< HEAD
-   since Forecast is considered authoritative for people. *)
-  let add_person (fc_p : Forecast.person) m =
+     since Forecast is considered authoritative for people. *)
+  let add_person (fc_p : person) m =
     let gh_p_opt = get_matching_gh_person_opt gh_people fc_p in
     let login_opt =
       match gh_p_opt with
@@ -150,25 +91,13 @@
       | None -> None
     in
     let new_person =
-      { email = fc_p.email; name = Forecast.person_name fc_p; github_login = login_opt }
+      { email = fc_p.email
+      ; full_name = fc_p.full_name
+      ; github_handle = login_opt
+      ; slack_handle = None
+      }
     in
     m @ [ new_person ]
-=======
-     since Forecast is considered authoritative for people. *)
-  let add_person (fc_p : person) m =
-    let gh_p_opt = get_matching_gh_person_opt gh_people fc_p in
-    match gh_p_opt with
-    | Some gh_p ->
-      let new_person =
-        { email = fc_p.email;
-          full_name = fc_p.full_name;
-          github_handle = Some gh_p.login;
-          slack_handle = None
-        }
-      in
-      m @ [ new_person ]
-    | None -> m
->>>>>>> a0b62287
   in
   List.fold_right add_person fc_people []
 ;;
@@ -176,51 +105,55 @@
 (* ---------------------------------------------------------------------- *)
 (* MERGE PROJECTS FROM FORECAST AND GITHUB *)
 
+(*
 (** Find the Forecast project associated with a given Github issue. *)
-<<<<<<< HEAD
-let get_matching_fc_project
-  (fc_projects : Forecast.project list)
-  (gh_project : Github.project)
-  =
-  let project_matches (x : Forecast.project) = x.number = gh_project.number in
-  let fc_p_opt = List.find_opt project_matches fc_projects in
-  if fc_p_opt = None then log NoMatchingForecastProject @@ Int.to_string gh_project.number;
-  fc_p_opt
-;;
-
+let get_matching_fc_project 
+   (fc_projects : Forecast.project list) 
+   (gh_project : project) 
+   = 
+   let project_matches (x : Forecast.project) = x.number = gh_project.nmbr in 
+   let fc_p_opt = List.find_opt project_matches fc_projects in 
+   if fc_p_opt = None 
+   then log NoMatchingForecastProject @@ Int.to_string gh_project.nmbr;
+   fc_p_opt 
+ ;; 
+*)
+
+(*
 (** Find the [person] matching the given Github user. *)
-let person_opt_of_gh_person (people : person list) (gh_person : Github.person) =
-  let login_matches person = person.github_login = Some gh_person.login in
-  let person_opt = List.find_opt login_matches people in
+let person_opt_of_gh_person (people : person list) (gh_person : Github.person) = 
+  let login_matches person = person.github_handle = Some gh_person.login in 
+  let person_opt = List.find_opt login_matches people in 
+  if person_opt = None 
   if person_opt = None then log NoMatchingForecastUser gh_person.login;
-  person_opt
-;;
-
-(** Check that there aren't projects on Forecast that don't match any known Github issue.
-
-    This function only logs errors if necessary, and returns [()]. *)
-let check_extra_fc_projects
-  (fc_projects : Forecast.project list)
-  (gh_issues : Github.project list)
-  =
-  let gh_issue_exists (fc_p : Forecast.project) =
-    if List.exists (fun (gh_p : Github.project) -> fc_p.number = gh_p.number) gh_issues
-    then ()
-    else log NoMatchingGithubIssue @@ Int.to_string fc_p.number
-  in
-  List.iter gh_issue_exists fc_projects
-;;
-
-(** Create a list of all projects, merging data from Forecast and Github. *)
-let get_project_list
-  (fc_projects : Forecast.project list)
-  (gh_issues : Github.project list)
-  (people : person list)
-  =
-  let () = check_extra_fc_projects fc_projects gh_issues in
+  person_opt 
+;;
+*)
+
+(* Check that each Forecast project has a hut23 code which matches that of a
+   Github project
+
+   In addition, this function should (but currently does not)
+   - check that the "Client" on Forecast is the same as the "Programme" on GitHub
+   - (maybe) check that the name is identical
+   - replace the people in "assignees" and "emojis" with the matching person from Forecast
+
+   TODO: This is O(N^2). Tut tut. 
+ *)
+let merge_projects (fc_projects : Forecast.project list) (gh_issues : project list) =
+  let check_project_exists (fc_p : Forecast.project) =
+    if not (List.exists (fun p -> p.nmbr = fc_p.number) gh_issues)
+    then log (NoMatchingGithubIssue fc_p.name)
+  in
+  List.iter check_project_exists fc_projects;
+  gh_issues
+;;
+
+(* OLD CODE *)
+(*
   (* We fold over Github projects, looking for the matching Forecast project for each,
    since Github is considered authoritative for projects.*)
-  let add_project (gh_project : Github.project) m =
+  let add_project (gh_project : project) m =
     let fc_p_opt = get_matching_fc_project fc_projects gh_project in
     let get_person_email_opt (gh_person : Github.person) =
       match person_opt_of_gh_person people gh_person with
@@ -259,92 +192,7 @@
     | _ -> m
   in
   List.fold_right add_project gh_issues []
-=======
-(* let get_matching_fc_project *)
-(*   (fc_projects : Forecast.project list) *)
-(*   (gh_project : project) *)
-(*   = *)
-(*   let project_matches (x : Forecast.project) = x.number = gh_project.nmbr in *)
-(*   let fc_p_opt = List.find_opt project_matches fc_projects in *)
-(*   let () = *)
-(*     if fc_p_opt = None *)
-(*     then ( *)
-(*       let error_msg = *)
-(*         "No Forecast project for Github issue " ^ Int.to_string gh_project.nmbr *)
-(*       in *)
-(*       Log.log Log.Error Log.Schedule (Log.Project gh_project.nmbr) error_msg) *)
-(*   in *)
-(*   fc_p_opt *)
-(* ;; *)
-
-(** Find the [person] matching the given Github user. *)
-(* let person_opt_of_gh_person (people : person list) (gh_person : Github.person) = *)
-(*   let login_matches person = *)
-(*     person.github_handle = Some gh_person.login in *)
-(*   let person_opt = List.find_opt login_matches people in *)
-(*   if person_opt = None *)
-(*   then ( *)
-(*     let error_msg = *)
-(*       "People list doesn't have an entry for Github login " ^ gh_person.login *)
-(*     in *)
-(*     Log.log Log.Error Log.Schedule (Log.Person gh_person.login) error_msg); *)
-(*   person_opt *)
-;;
-
-(* Check that each Forecast project has a hut23 code which matches that of a
-   Github project
-
-   In addition, this function should (but currently does not)
-   - check that the "Client" on Forecast is the same as the "Programme" on GitHub
-   - (maybe) check that the name is identical
-   - replace the people in "assignees" and "emojis" with the matching person from Forecast
-
-   TODO: This is O(N^2). Tut tut. 
- *)
-let merge_projects (fc_projects : Forecast.project list) (gh_issues : project list) =
-  let check_project_exists (fc_p : Forecast.project) =
-    if not (List.exists (fun p -> p.nmbr = fc_p.number) gh_issues) then
-      let open Log in
-      log Error Schedule (RawForecastProject fc_p.name) "No matching GitHub project"
-  in begin
-      List.iter check_project_exists fc_projects;
-      gh_issues
-    end
-  
-    (* OLD CODE *)
-  (* Fold over Github projects, looking for the matching Forecast project for each,
-     since Github is authoritative for projects. *)
-  (* let add_project (gh_project : project) m = *)
-    (* let fc_p_opt = get_matching_fc_project fc_projects gh_project in *)
-    (* let get_person_opt = person_opt_of_gh_person people in *)
-    (* match fc_p_opt with *)
-    (* | Some fc_p -> *)
-    (*   let github_assignees = *)
-    (*     List.filter_map get_person_opt gh_project.assignees *)
-    (*     |> List.map (fun person -> person.email) *)
-    (*   in *)
-    (*   let reactions = *)
-    (*     List.filter_map *)
-    (*       (fun (emoji, gh_person) -> *)
-    (*         let person_opt = person_opt_of_gh_person people gh_person in *)
-    (*         match person_opt with *)
-    (*         | Some person -> Some (emoji, person.email) *)
-    (*         | None -> None) *)
-    (*       gh_project.reactions *)
-    (*   in *)
-  (*     let new_project = *)
-  (*       { nmbr = fc_p.num *)
-  (*       ; name = gh_project.title *)
-  (*       ; state = state_of_column gh_project.column *)
-  (*       ; plan = gh_project.plan  *)
-  (*       } *)
-  (*     in *)
-  (*     m @ [ new_project ] *)
-  (*   | None -> m *)
-  (* in *)
-  (* List.fold_right add_project gh_issues [] *)
->>>>>>> a0b62287
-;;
+  *)
 
 (* ---------------------------------------------------------------------- *)
 (* BUILD SCHEDULE *)
@@ -361,9 +209,10 @@
   in
   let fc_projects, fc_people, assignments =
     let fcpp, fcpr, fcas = Forecast.get_the_schedule start_date end_date in
-    (fcpp |> Forecast.IntMap.bindings |> List.map snd,
-     fcpr |> Forecast.StringMap.bindings |> List.map snd,
-     fcas) in
+    ( fcpp |> Forecast.IntMap.bindings |> List.map snd
+    , fcpr |> Forecast.StringMap.bindings |> List.map snd
+    , fcas )
+  in
   let gh_issues = Github.get_project_issues @@ Config.get_github_project_name () in
   let gh_people = Github.get_users () in
   let people = get_people_list fc_people gh_people in
