<<<<<<< HEAD
=======
(* High-level interface to the Github API

  Performs validation for Github issues. A valid project issue has: 
   - Metadata, with at least the entries:
        - earliest_start_date
        - latest_start_date
        - fte_months  
        - nominal_fte_percent
   
  Errors are logged to the console when these are missing, or when metadata is malformed, and the issue is removed.

  Errors currently occur when:
  - Metadata does not have 8 keys.
  - Cannot break a metadata line into a (key,value) pair, which means it is incorrect yaml.
  - A crucial key cannot be parsed (missing, or there is an error when dealing with the value)

  
  Warnings are given for other inconsisties (e.g. no one is assigned.)
  
  Warnings are given due to:
  - There being additional information in the value entry. 
  - A non-crucial entry is missing or null.

 *)

open CalendarLib
>>>>>>> c413e314
module Raw = GithubRaw

(* ---------------------------------------------------------------------- *)
(* METADATA LOGGING *)
type parseerror =
  | FieldError
  | FieldWarning
  | LengthError
  | LineError

<<<<<<< HEAD
(** Log an error given the error type, Github issue number, and explanatory message.*)
let log_parseerror (what : parseerror) (number : int) msg =
  let prefix = "Metadata Parsing (num: " ^ string_of_int number ^ "): " in
  let log_lvl =
    match what with
    | LengthError -> Log.Error
    | LineError -> Log.Error
    | FieldError -> Log.Error
    | FieldWarning -> Log.Warning
  in
  let error_description =
    match what with
    | LengthError -> "Expected 8 metadata keys, got "
    | LineError -> "Unable to break line into (key, value) - "
    | FieldError -> "Unable to parse key "
    | FieldWarning -> "key "
  in
  Log.log log_lvl @@ prefix ^ error_description ^ msg
=======
let log_parseerror (what : parseerror) (number : int) msg =
  match what with
  | LengthError ->
    print_endline @@ "Error: Metadata Parsing (num: " ^ string_of_int number ^ "):"
  | LineError ->
    print_endline
    @@ "Error: Metadata Parsing (num: "
    ^ string_of_int number
    ^ "): Unable to break line into (key, value) - "
    ^ msg
  | FieldError ->
    print_endline
    @@ "Error: Metadata Parsing (num: "
    ^ string_of_int number
    ^ "): Unable to parse key "
    ^ msg
  | FieldWarning ->
    print_endline
    @@ "Warning: Metadata Parsing (num: "
    ^ string_of_int number
    ^ "): key "
    ^ msg
>>>>>>> c413e314
;;

(* ---------------------------------------------------------------------- *)
(* TYPES *)

<<<<<<< HEAD
type metadata =
  { turing_project_code : string option
  ; earliest_start_date : CalendarLib.Date.t option
       [@printer DatePrinter.pp_print_date_opt]
  ; latest_start_date : CalendarLib.Date.t option [@printer DatePrinter.pp_print_date_opt]
  ; latest_end_date : CalendarLib.Date.t option [@printer DatePrinter.pp_print_date_opt]
=======
let dateprinter fmt (dt : Date.t) = Format.pp_print_string fmt (Printer.Date.to_string dt)

let dateprint_opt (dt : Date.t option) =
  match dt with
  | Some x -> Printer.Date.to_string x
  | None -> "None"
;;

type metadata =
  { turing_project_code : string option
  ; earliest_start_date : Date.t [@printer dateprinter]
  ; latest_start_date : Date.t [@printer dateprinter]
  ; latest_end_date : Date.t option
       [@printer fun fmt x -> Format.pp_print_string fmt (dateprint_opt x)]
>>>>>>> c413e314
  ; fte_months : float option
  ; nominal_fte_percent : float option
  ; max_fte_percent : float option
  ; min_fte_percent : float option
  }
[@@deriving show]

type person = Raw.person =
  { login : string
  ; name : string option
  ; email : string option
  }
[@@deriving show]

type project =
  { number : int
  ; title : string
  ; body : string
  ; state : string
  ; assignees : person list
  ; reactions : (string * person) list
  ; column : string option
  ; metadata : metadata
  }
[@@deriving show]

<<<<<<< HEAD
(* ---------------------------------------------------------------------- *)
(* METADATA PARSING & VALIDATION *)

let get_users = Raw.get_users

(* --- Convenience functions ---- *)

let maybe_null ~(f : string -> 'a) (x : string option) =
=======
type field =
  { name : string
  ; optional : bool
      (* if False, the issue will not become a NowWhat project is this field does not exist *)
  }

(* This is useful for knowing what is a key field.  *)
let metadata_fields =
  [ { name = "turing-project-code"; optional = true }
  ; { name = "earliest-start-date"; optional = true }
  ; { name = "latest-start-date"; optional = true }
  ; { name = "latest-end-date"; optional = true }
  ; { name = "FTE-months"; optional = true }
  ; { name = "nominal-FTE-percent"; optional = true }
  ; { name = "max-FTE-percent"; optional = true }
  ; { name = "min-FTE-percent"; optional = true }
  ]
;;

(* ---------------------------------------------------------------------- *)
(* METADATA PARSING & VALIDATION *)

(* --- field parsing functions ---- *)

let date_from_string (n : int) (str : string) =
  let catch_date_exn year month day n =
    try Some (Date.make year month day) with
    | Date.Out_of_bounds ->
      log_parseerror FieldError n "date out of bounds";
      None
  in
  let datelist = Str.split (Str.regexp {|-|}) str in
  match datelist with
  | [ year; month; day ] ->
    catch_date_exn (int_of_string year) (int_of_string month) (int_of_string day) n
  | _ ->
    log_parseerror FieldError n str;
    None
;;

let date_from_string_opt (n : int) (str : string option) =
  match str with
  | None -> None
  | Some x -> date_from_string n x
;;

let float_opt_of_string_opt (x : string option) =
>>>>>>> c413e314
  match x with
  | Some "null" ->
    None
    (* not sure why there are still nulls at this stage...should be converted to empty strings in check_value? *)
  | Some "" -> None
  | None -> None
<<<<<<< HEAD
  | Some y ->
    (match y with
     | "" -> None
     | "null" -> None
     | _ -> Some (f y))
;;

let maybe_null_string s = maybe_null ~f:(fun x -> x) s
let maybe_null_float s = maybe_null ~f:float_of_string s

let catch_date_exn year month day n =
  try Some (CalendarLib.Date.make year month day) with
  | CalendarLib.Date.Out_of_bounds ->
    log_parseerror FieldError n "date out of bounds";
    None
;;

let make_date (n : int) (str : string option) =
  match str with
  | None ->
    log_parseerror FieldError n "key does not exist";
    None
  | Some x ->
    let datelist = Str.split (Str.regexp {|-|}) x in
    (match datelist with
     | [ year; month; day ] ->
       catch_date_exn (int_of_string year) (int_of_string month) (int_of_string day) n
     | _ ->
       log_parseerror FieldError n x;
       None)
;;

(* the value should be of the form " <val>". Any other spaces then content indicates a violation*)
let check_value (n : int) (k : string) (v : string) =
  let x = Str.split (Str.regexp " ") v in
  match x with
  | [] ->
    log_parseerror FieldWarning n (k ^ ", empty value");
    ""
  | "null" :: [] ->
    log_parseerror FieldWarning n (k ^ ", null value");
    ""
  | y :: [] -> y
  | y :: z ->
    log_parseerror FieldWarning n (k ^ ", additional info - " ^ String.concat "" z);
    y
=======
  | Some y -> Some (float_of_string y)
;;

(* the value should be of the form " <val>". Any other spaces then content indicates a violation*)
(* at this stage an empty string to indicate no value*)
let check_value (n : int) (key : string) (value : string) =
  let x = Str.split (Str.regexp " ") value in
  match x with
  | [] ->
    log_parseerror FieldWarning n (key ^ ", empty value");
    ""
  | "null" :: [] ->
    log_parseerror FieldWarning n (key ^ ", null value");
    ""
  | y :: [] -> y
  | y :: z ->
    let info = Str.global_replace (Str.regexp " *") "" (String.concat "" z) in
    (match info with
     | "" -> y
     | _ ->
       log_parseerror FieldWarning n (key ^ ", additional info - " ^ String.concat "" z);
       y)
>>>>>>> c413e314
;;

let list_to_pair (n : int) (x : string list) =
  match x with
<<<<<<< HEAD
  | [ k; v ] -> k, check_value n k v
  | y ->
    log_parseerror LineError n (String.concat ";" y);
    "", ""
;;

(* ---  *)

let parse_fields (n : int) (lines : string list) =
  let fields =
    List.map (fun x -> Str.split (Str.regexp {|:|}) x |> list_to_pair n) lines
  in
  Some
    { turing_project_code =
        fields |> List.assoc_opt "turing-project-code" |> maybe_null_string
    ; earliest_start_date = fields |> List.assoc_opt "earliest-start-date" |> make_date n
    ; latest_start_date = fields |> List.assoc_opt "latest-start-date" |> make_date n
    ; latest_end_date = fields |> List.assoc_opt "latest-end-date" |> make_date n
    ; fte_months = fields |> List.assoc_opt "FTE-months" |> maybe_null_float
    ; nominal_fte_percent =
        fields |> List.assoc_opt "nominal-FTE-percent" |> maybe_null_float
    ; max_fte_percent = fields |> List.assoc_opt "max-FTE-percent" |> maybe_null_float
    ; min_fte_percent = fields |> List.assoc_opt "min-FTE-percent" |> maybe_null_float
    }
;;

let metadata_of_yaml (n : int) (y : string) =
  let lines = Str.split (Str.regexp "\r\n") y in
  let len = List.length lines in
  match len with
  | 8 -> parse_fields n lines
  | _ ->
    log_parseerror LengthError n (string_of_int len);
    None
;;

let parse_metadata (n : int) (body : string) =
  let x = Str.split (Str.regexp {|+++|}) body in
=======
  | [ key; value ] -> Some (key, check_value n key value)
  | [ key ] ->
    log_parseerror FieldWarning n (key ^ ", empty value");
    Some (key, "")
  | y ->
    log_parseerror LineError n (String.concat ";" y);
    None
;;

(* ---  *)

let key_exists yaml_fields mfield =
  if mfield.optional then true else List.mem_assoc mfield.name yaml_fields
;;

let parse_fields (n : int) (lines : string list) =
  (* we now know if the value exists *)
  let fields =
    List.filter_map (fun x -> Str.split (Str.regexp {|:|}) x |> list_to_pair n) lines
  in

  (* we now know if the essential keys exist *)
  let contains_key_fields = List.for_all (key_exists fields) metadata_fields in
  if contains_key_fields
  then
    (* parse data *)
    Some
      { turing_project_code = fields |> List.assoc_opt "turing-project-code"
      ; earliest_start_date =
          fields |> List.assoc "earliest-start-date" |> date_from_string n |> Option.get
      ; latest_start_date =
          fields |> List.assoc "latest-start-date" |> date_from_string n |> Option.get
      ; latest_end_date =
          fields |> List.assoc_opt "latest-end-date" |> date_from_string_opt n
      ; fte_months = fields |> List.assoc_opt "FTE-months" |> float_opt_of_string_opt
      ; nominal_fte_percent =
          fields |> List.assoc_opt "nominal-FTE-percent" |> float_opt_of_string_opt
      ; max_fte_percent =
          fields |> List.assoc_opt "max-FTE-percent" |> float_opt_of_string_opt
      ; min_fte_percent =
          fields |> List.assoc_opt "min-FTE-percent" |> float_opt_of_string_opt
      }
  else (
    log_parseerror FieldError n "Essential fields missing";
    None)
;;

let metadata_of_yaml (n : int) (y : string) =
  let lines = Str.split (Str.regexp "\r\n") y in
  let lenlines = List.length lines in
  let lenfields = List.length metadata_fields in
  if lenlines != lenfields
  then
    log_parseerror
      LengthError
      n
      ("length of yaml is"
      ^ string_of_int lenlines
      ^ " but length of expected metadata fields is "
      ^ string_of_int lenfields);
  parse_fields n lines
;;

let parse_metadata (n : int) (body : string) =
  let x = Str.split (Str.regexp {|\+\+\+|}) body in
>>>>>>> c413e314
  match x with
  | [ top; rest ] ->
    let mdata = top |> metadata_of_yaml n in
    mdata, Some rest
  | _ -> None, None
;;

let validate_issue (issue : Raw.issue) =
  let metadata, body = issue.body |> parse_metadata issue.number in
  match metadata with
  | None -> None
  | Some x ->
    Some
      { number = issue.number
      ; title = issue.title
      ; body = Option.get body
      ; state = issue.state
      ; assignees = issue.assignees
      ; reactions = issue.reactions
      ; column = issue.column
      ; metadata = x
      }
;;

let get_project_issues (project_name : string) =
  let issues = Raw.get_project_issues project_name in
  Printf.printf "Obtained %d Github issues\n" (List.length issues);
  List.filter_map validate_issue issues
;;<|MERGE_RESOLUTION|>--- conflicted
+++ resolved
@@ -1,32 +1,3 @@
-<<<<<<< HEAD
-=======
-(* High-level interface to the Github API
-
-  Performs validation for Github issues. A valid project issue has: 
-   - Metadata, with at least the entries:
-        - earliest_start_date
-        - latest_start_date
-        - fte_months  
-        - nominal_fte_percent
-   
-  Errors are logged to the console when these are missing, or when metadata is malformed, and the issue is removed.
-
-  Errors currently occur when:
-  - Metadata does not have 8 keys.
-  - Cannot break a metadata line into a (key,value) pair, which means it is incorrect yaml.
-  - A crucial key cannot be parsed (missing, or there is an error when dealing with the value)
-
-  
-  Warnings are given for other inconsisties (e.g. no one is assigned.)
-  
-  Warnings are given due to:
-  - There being additional information in the value entry. 
-  - A non-crucial entry is missing or null.
-
- *)
-
-open CalendarLib
->>>>>>> c413e314
 module Raw = GithubRaw
 
 (* ---------------------------------------------------------------------- *)
@@ -37,7 +8,6 @@
   | LengthError
   | LineError
 
-<<<<<<< HEAD
 (** Log an error given the error type, Github issue number, and explanatory message.*)
 let log_parseerror (what : parseerror) (number : int) msg =
   let prefix = "Metadata Parsing (num: " ^ string_of_int number ^ "): " in
@@ -50,64 +20,22 @@
   in
   let error_description =
     match what with
-    | LengthError -> "Expected 8 metadata keys, got "
+    | LengthError -> " "
     | LineError -> "Unable to break line into (key, value) - "
     | FieldError -> "Unable to parse key "
     | FieldWarning -> "key "
   in
   Log.log log_lvl @@ prefix ^ error_description ^ msg
-=======
-let log_parseerror (what : parseerror) (number : int) msg =
-  match what with
-  | LengthError ->
-    print_endline @@ "Error: Metadata Parsing (num: " ^ string_of_int number ^ "):"
-  | LineError ->
-    print_endline
-    @@ "Error: Metadata Parsing (num: "
-    ^ string_of_int number
-    ^ "): Unable to break line into (key, value) - "
-    ^ msg
-  | FieldError ->
-    print_endline
-    @@ "Error: Metadata Parsing (num: "
-    ^ string_of_int number
-    ^ "): Unable to parse key "
-    ^ msg
-  | FieldWarning ->
-    print_endline
-    @@ "Warning: Metadata Parsing (num: "
-    ^ string_of_int number
-    ^ "): key "
-    ^ msg
->>>>>>> c413e314
 ;;
 
 (* ---------------------------------------------------------------------- *)
 (* TYPES *)
 
-<<<<<<< HEAD
 type metadata =
   { turing_project_code : string option
-  ; earliest_start_date : CalendarLib.Date.t option
-       [@printer DatePrinter.pp_print_date_opt]
-  ; latest_start_date : CalendarLib.Date.t option [@printer DatePrinter.pp_print_date_opt]
+  ; earliest_start_date : CalendarLib.Date.t [@printer DatePrinter.pp_print_date]
+  ; latest_start_date : CalendarLib.Date.t [@printer DatePrinter.pp_print_date]
   ; latest_end_date : CalendarLib.Date.t option [@printer DatePrinter.pp_print_date_opt]
-=======
-let dateprinter fmt (dt : Date.t) = Format.pp_print_string fmt (Printer.Date.to_string dt)
-
-let dateprint_opt (dt : Date.t option) =
-  match dt with
-  | Some x -> Printer.Date.to_string x
-  | None -> "None"
-;;
-
-type metadata =
-  { turing_project_code : string option
-  ; earliest_start_date : Date.t [@printer dateprinter]
-  ; latest_start_date : Date.t [@printer dateprinter]
-  ; latest_end_date : Date.t option
-       [@printer fun fmt x -> Format.pp_print_string fmt (dateprint_opt x)]
->>>>>>> c413e314
   ; fte_months : float option
   ; nominal_fte_percent : float option
   ; max_fte_percent : float option
@@ -134,21 +62,13 @@
   }
 [@@deriving show]
 
-<<<<<<< HEAD
-(* ---------------------------------------------------------------------- *)
-(* METADATA PARSING & VALIDATION *)
-
-let get_users = Raw.get_users
-
-(* --- Convenience functions ---- *)
-
-let maybe_null ~(f : string -> 'a) (x : string option) =
-=======
 type field =
   { name : string
   ; optional : bool
       (* if False, the issue will not become a NowWhat project is this field does not exist *)
   }
+
+let get_users = Raw.get_users
 
 (* This is useful for knowing what is a key field.  *)
 let metadata_fields =
@@ -170,8 +90,8 @@
 
 let date_from_string (n : int) (str : string) =
   let catch_date_exn year month day n =
-    try Some (Date.make year month day) with
-    | Date.Out_of_bounds ->
+    try Some (CalendarLib.Date.make year month day) with
+    | CalendarLib.Date.Out_of_bounds ->
       log_parseerror FieldError n "date out of bounds";
       None
   in
@@ -191,61 +111,12 @@
 ;;
 
 let float_opt_of_string_opt (x : string option) =
->>>>>>> c413e314
   match x with
   | Some "null" ->
     None
     (* not sure why there are still nulls at this stage...should be converted to empty strings in check_value? *)
   | Some "" -> None
   | None -> None
-<<<<<<< HEAD
-  | Some y ->
-    (match y with
-     | "" -> None
-     | "null" -> None
-     | _ -> Some (f y))
-;;
-
-let maybe_null_string s = maybe_null ~f:(fun x -> x) s
-let maybe_null_float s = maybe_null ~f:float_of_string s
-
-let catch_date_exn year month day n =
-  try Some (CalendarLib.Date.make year month day) with
-  | CalendarLib.Date.Out_of_bounds ->
-    log_parseerror FieldError n "date out of bounds";
-    None
-;;
-
-let make_date (n : int) (str : string option) =
-  match str with
-  | None ->
-    log_parseerror FieldError n "key does not exist";
-    None
-  | Some x ->
-    let datelist = Str.split (Str.regexp {|-|}) x in
-    (match datelist with
-     | [ year; month; day ] ->
-       catch_date_exn (int_of_string year) (int_of_string month) (int_of_string day) n
-     | _ ->
-       log_parseerror FieldError n x;
-       None)
-;;
-
-(* the value should be of the form " <val>". Any other spaces then content indicates a violation*)
-let check_value (n : int) (k : string) (v : string) =
-  let x = Str.split (Str.regexp " ") v in
-  match x with
-  | [] ->
-    log_parseerror FieldWarning n (k ^ ", empty value");
-    ""
-  | "null" :: [] ->
-    log_parseerror FieldWarning n (k ^ ", null value");
-    ""
-  | y :: [] -> y
-  | y :: z ->
-    log_parseerror FieldWarning n (k ^ ", additional info - " ^ String.concat "" z);
-    y
-=======
   | Some y -> Some (float_of_string y)
 ;;
 
@@ -268,51 +139,10 @@
      | _ ->
        log_parseerror FieldWarning n (key ^ ", additional info - " ^ String.concat "" z);
        y)
->>>>>>> c413e314
 ;;
 
 let list_to_pair (n : int) (x : string list) =
   match x with
-<<<<<<< HEAD
-  | [ k; v ] -> k, check_value n k v
-  | y ->
-    log_parseerror LineError n (String.concat ";" y);
-    "", ""
-;;
-
-(* ---  *)
-
-let parse_fields (n : int) (lines : string list) =
-  let fields =
-    List.map (fun x -> Str.split (Str.regexp {|:|}) x |> list_to_pair n) lines
-  in
-  Some
-    { turing_project_code =
-        fields |> List.assoc_opt "turing-project-code" |> maybe_null_string
-    ; earliest_start_date = fields |> List.assoc_opt "earliest-start-date" |> make_date n
-    ; latest_start_date = fields |> List.assoc_opt "latest-start-date" |> make_date n
-    ; latest_end_date = fields |> List.assoc_opt "latest-end-date" |> make_date n
-    ; fte_months = fields |> List.assoc_opt "FTE-months" |> maybe_null_float
-    ; nominal_fte_percent =
-        fields |> List.assoc_opt "nominal-FTE-percent" |> maybe_null_float
-    ; max_fte_percent = fields |> List.assoc_opt "max-FTE-percent" |> maybe_null_float
-    ; min_fte_percent = fields |> List.assoc_opt "min-FTE-percent" |> maybe_null_float
-    }
-;;
-
-let metadata_of_yaml (n : int) (y : string) =
-  let lines = Str.split (Str.regexp "\r\n") y in
-  let len = List.length lines in
-  match len with
-  | 8 -> parse_fields n lines
-  | _ ->
-    log_parseerror LengthError n (string_of_int len);
-    None
-;;
-
-let parse_metadata (n : int) (body : string) =
-  let x = Str.split (Str.regexp {|+++|}) body in
-=======
   | [ key; value ] -> Some (key, check_value n key value)
   | [ key ] ->
     log_parseerror FieldWarning n (key ^ ", empty value");
@@ -378,7 +208,6 @@
 
 let parse_metadata (n : int) (body : string) =
   let x = Str.split (Str.regexp {|\+\+\+|}) body in
->>>>>>> c413e314
   match x with
   | [ top; rest ] ->
     let mdata = top |> metadata_of_yaml n in
