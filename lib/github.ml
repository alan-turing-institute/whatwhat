module Raw = GithubRaw
open Domain

(* Whatwhat doesn't care about all projects: only those in the folowing stages:
   - Finding people
   - Awaiting start
   - Active
 *)
let is_valid_column col =
  match state_of_column col with
  | State.FindingPeople -> true
  | State.AwaitingStart -> true
  | State.Active -> true
  | _ -> false
;;

(* Re-exporting for convenience of modules that import this one. *)
let all_hut23_users = Raw.all_hut23_users

(* ---------------------------------------------------------------------- *)
(* METADATA PARSING ERROR LOGGING *)
type parse_error =
  | DateParsingError
  | ExtraFieldError
  | FieldTypeError
  | FTETimeUnderSpecifiedError
  | FTETimeOverSpecifiedError
  | MissingCompulsoryFieldError
  | NoMetadataError
  | YamlError

(** Log an error given the error type, Github issue number, and explanatory message.*)
let log (error : parse_error) (number : int) msg =
  let level =
    match error with
    | DateParsingError -> Log.Error
    | ExtraFieldError -> Log.Error
    | FieldTypeError -> Log.Error
    | FTETimeUnderSpecifiedError -> Log.Error
    | FTETimeOverSpecifiedError -> Log.Error
    | MissingCompulsoryFieldError -> Log.Error
    | NoMetadataError -> Log.Error
    | YamlError -> Log.Error
  in
  let error_description =
    match error with
    | DateParsingError -> "Unparseable date field: "
    | ExtraFieldError -> "Unexpected field in metadata: "
    | FieldTypeError -> "Wrong YAML type for field: "
    | FTETimeUnderSpecifiedError -> "Neither FTE-months nor FTE-weeks specified"
    | FTETimeOverSpecifiedError -> "Both FTE-months and FTE-weeks specified"
    | MissingCompulsoryFieldError -> "Missing field: "
    | NoMetadataError -> "No metadata block found in issue body."
    | YamlError -> "Unable to parse metadata block as YAML: "
  in
  Log.log level Log.GithubMetadata (Log.Project number) @@ error_description ^ msg
;;

(* ---------------------------------------------------------------------- *)
(* TYPES *)

type person = GithubRaw.person =
  { login : string
  ; name : string option
  ; email : string option
  }
[@@deriving show]

(* We recognise only floats, strings, and lists of strings as valid types in the metadata.
   We parse the YAML into this variant type first, and then pick the correct types for
   each field later. *)
type metadata_value =
  | Missing
  | Null
  | Float of float
  | String of string
  | StringList of string list

(* ---------------------------------------------------------------------- *)
(* METADATA PARSING & VALIDATION *)

let ( let* ) = Result.bind
let ( >>= ) = Result.bind

(* Parse a YAML medata value into an instance of [metadata_value result], returning an
   [Error] if the field is not of one of the recognised types. *)
let read_metadata_value n yaml key =
  let value_opt = Yaml.Util.find_exn key yaml in
  match value_opt with
  | None -> Ok Missing
  | Some `Null | Some (`String "") | Some (`String "N/A") -> Ok Null
  | Some (`Float value) -> Ok (Float value)
  | Some (`String value) -> Ok (String value)
  (* `A is how the Yaml library marks YAML lists. *)
  | Some (`A yaml_list) ->
    let acc_string_list acc_result x =
      match acc_result, x with
      (* If we have a live accumulator and a new string value in the list, append it. *)
      | Ok (StringList acc), `String value -> Ok (StringList (value :: acc))
      (* In any other case, kill the accumulator, turning it into an Error. *)
      | _ -> Error ()
    in
    let result = List.fold_left acc_string_list (Ok (StringList [])) yaml_list in
    if Result.is_error result then log FieldTypeError n key;
    result
  | Some value ->
    let key_value_string = key ^ ", " ^ Yaml.to_string_exn value in
    log FieldTypeError n key_value_string;
    Error ()
;;

(* Get a [Yaml.value] that is expected to be of type [`Float]. Return [Ok Some float] if
   it is found, [Ok None] if it is missing/null and the field is optional, or [Error ()]
   if it is missing/null and the field is compulsory or the value is malformed.

   If the field is not found or is null or malformed, either a warning or an error is
   logged explaining the issue.

   The [yaml] block is assumed to be of dictionary type. *)
let read_float_field n yaml key =
  let* value_result = read_metadata_value n yaml key in
  match value_result with
  | Float value -> Ok (Some value)
  | Null | Missing -> Ok None
  | _ ->
    log FieldTypeError n key;
    Error ()
;;

(* Get a [Yaml.value] that is expected to be of type [`String] or [`A `String list].
   Return [Ok Some (string list)] if it is found (making a singleton list if only a single
   [`String] was found), [Ok None] if it is missing/null/empty and the field is optional,
   or [Error ()] if it is missing/null/empty and the field is compulsory or the value is
   malformed.

   If the field is not found or is null or malformed, either a warning or an error is
   logged explaining the issue.

   The [yaml] block is assumed to be of dictionary type. *)
let read_string_list_field n yaml key =
  let* value_result = read_metadata_value n yaml key in
  match value_result with
  | String value -> Ok (Some [ value ])
  | StringList value -> Ok (Some value)
  | Null | Missing -> Ok None
  | _ ->
    log FieldTypeError n key;
    Error ()
;;

(* Get a [Yaml.value] that is expected to be of type [`String] representing a date in the
   YYYY-MM-DD format. Return value is as with [read_string_field], except the string is
   parsed into a [CalendarLib.Date] object, or failing this, [Error ()] is returned.
 
   The [yaml] block is assumed to be of dictionary type. *)
let read_date_field n yaml key =
  let* value_result = read_metadata_value n yaml key in
  match value_result with
  | String value ->
    let date = Utils.date_of_string value in
    (match date with
     | Ok date -> Ok (Some date)
     | Error _ ->
       log DateParsingError n (key ^ ", " ^ value);
       Error ())
  | Null | Missing -> Ok None
  | _ ->
    log FieldTypeError n key;
    Error ()
;;

(* Take an [option] value for a compulsory field, return [Ok value] if the option is
   [Some], or [Error ()] if it's [None]. In the latter case, log also a
   [MissingCompulsoryFieldError]. *)
let enforce_compulsory_field n key value_opt =
  match value_opt with
  | Some value -> Ok value
  | None ->
    log MissingCompulsoryFieldError n key;
    Error ()
;;

module StringSet = Set.Make (String)

(* This set defines which keys are valid in the metadata block. *)
let valid_keys =
  StringSet.of_list
    [ "turing-project-code"
    ; "earliest-start-date"
    ; "latest-start-date"
    ; "latest-end-date"
    ; "max-FTE-percent"
    ; "min-FTE-percent"
    ; "nominal-FTE-percent"
    ; "FTE-months"
    ; "FTE-weeks"
    ]
;;

(* Check if a given yaml block has any unexpected extra keys. If yes, log errors noting
   them. Return [Error ()] if extra keys are found, [Ok ()] otherwise.)

   The [yaml] block is assumed to be of dictionary type. *)
let check_extra_keys n yaml =
  let yaml_keys = Yaml.Util.keys_exn yaml |> StringSet.of_list in
  let extra_keys = StringSet.diff yaml_keys valid_keys in
  StringSet.iter (log ExtraFieldError n) extra_keys;
  if StringSet.is_empty extra_keys then Ok () else Error ()
;;

(* Given the [yaml] block, parse its fields and construct the metadata object. Return
   [Error ()] if something goes wrong, and log errors and warnings as needed.

   The [yaml] block is assumed to be of dictionary type. *)
let metadata_of_yaml (n : int) (yaml : Yaml.value) =
  let* () = check_extra_keys n yaml in
  let* finance_codes =
    read_string_list_field n yaml "turing-project-code"
    >>= enforce_compulsory_field n "turing-project-code"
  in
  let* earliest_start_date = read_date_field n yaml "earliest-start-date" in
  let* latest_start_date =
    read_date_field n yaml "latest-start-date"
    >>= enforce_compulsory_field n "turing-project-code"
  in
  let* latest_end_date = read_date_field n yaml "latest-end-date" in
  let* max_fte_percent_opt = read_float_field n yaml "max-FTE-percent" in
  let* min_fte_percent_opt = read_float_field n yaml "min-FTE-percent" in
  let* nominal_fte_percent =
    read_float_field n yaml "nominal-FTE-percent"
    >>= enforce_compulsory_field n "nominal-FTE-percent"
  in
  let max_fte_percent = Option.value max_fte_percent_opt ~default:nominal_fte_percent in
  let min_fte_percent = Option.value min_fte_percent_opt ~default:nominal_fte_percent in
  let* fte_months = read_float_field n yaml "FTE-months" in
  let* fte_weeks = read_float_field n yaml "FTE-weeks" in
  let* budget =
    match fte_weeks, fte_months with
    | Some weeks, None -> Ok (FTE_weeks weeks)
    | None, Some months -> Ok (FTE_months months)
    | None, None ->
      log FTETimeUnderSpecifiedError n "";
      Error ()
    | Some _, Some _ ->
      log FTETimeOverSpecifiedError n "";
      Error ()
  in
  Ok
    { budget
    ; finance_codes
    ; earliest_start_date
    ; latest_start_date
    ; latest_end_date
    ; max_fte_percent
    ; min_fte_percent
    ; nominal_fte_percent
    }
;;

let metadata_of_yaml_string (n : int) (y : string) =
  let mdata_result = Yaml.of_string y in
  match mdata_result with
  | Ok yaml ->
    (* Check that this yaml block is of the dictionary type, rather than a single value
     or a list. *)
    (match yaml with
     | `O _ -> metadata_of_yaml n yaml
     | _ ->
       log YamlError n "YAML block is not a dictionary";
       Error ())
  | Error (`Msg err) ->
    log YamlError n err;
    Error ()
;;

let parse_metadata (n : int) (body : string) =
  let x = Str.split (Str.regexp {|\+\+\+|}) body in
  match x with
  | [ top; rest ] ->
    let mdata_res = metadata_of_yaml_string n top in
    (match mdata_res with
     | Ok mdata -> Some mdata, rest
     | Error () -> None, body)
  | _ ->
    log NoMetadataError n "";
    None, body
;;

<<<<<<< HEAD
let validate_issue (issue : GithubRaw.issue) =
=======
let programme_regex =
  Re.(seq [ start; str "Programme: "; group (rep1 any); stop ]) |> Re.compile
;;

let find_programme (issue : Raw.issue) =
  let parse_label (label : string) =
    let re_group = Re.exec_opt programme_regex label in
    Option.bind re_group (fun g -> Re.Group.get_opt g 1)
  in
  List.find_map parse_label issue.labels
;;

let validate_issue (issue : Raw.issue) =
>>>>>>> 251758db
  (* GithubRaw returns the issue body as well, but we ignore for now *)
  let metadata, _ = parse_metadata issue.number issue.body in
  match metadata with
  | None -> None
  | Some plan ->
    Some
      { nmbr = issue.number
      ; name = issue.title
      ; state = state_of_column issue.column
      ; programme = find_programme issue
      ; plan
      }
;;

let get_project_issues (project_name : string) =
  let issues =
    Raw.get_project_issues project_name
<<<<<<< HEAD
    |> List.filter (fun (issue : GithubRaw.issue) ->
           try is_valid_column issue.column with
             UnknownColumn msg -> failwith (msg ^ " for " ^ (string_of_int issue.number)))
=======
    |> List.filter (fun (issue : Raw.issue) ->
         try is_valid_column issue.column with
         | UnknownColumn msg -> failwith (msg ^ " for " ^ string_of_int issue.number))
>>>>>>> 251758db
  in
  Printf.printf "Obtained %d Github issues\n" (List.length issues);
  List.filter_map validate_issue issues
;;<|MERGE_RESOLUTION|>--- conflicted
+++ resolved
@@ -286,9 +286,6 @@
     None, body
 ;;
 
-<<<<<<< HEAD
-let validate_issue (issue : GithubRaw.issue) =
-=======
 let programme_regex =
   Re.(seq [ start; str "Programme: "; group (rep1 any); stop ]) |> Re.compile
 ;;
@@ -302,7 +299,6 @@
 ;;
 
 let validate_issue (issue : Raw.issue) =
->>>>>>> 251758db
   (* GithubRaw returns the issue body as well, but we ignore for now *)
   let metadata, _ = parse_metadata issue.number issue.body in
   match metadata with
@@ -320,15 +316,9 @@
 let get_project_issues (project_name : string) =
   let issues =
     Raw.get_project_issues project_name
-<<<<<<< HEAD
-    |> List.filter (fun (issue : GithubRaw.issue) ->
-           try is_valid_column issue.column with
-             UnknownColumn msg -> failwith (msg ^ " for " ^ (string_of_int issue.number)))
-=======
     |> List.filter (fun (issue : Raw.issue) ->
          try is_valid_column issue.column with
          | UnknownColumn msg -> failwith (msg ^ " for " ^ string_of_int issue.number))
->>>>>>> 251758db
   in
   Printf.printf "Obtained %d Github issues\n" (List.length issues);
   List.filter_map validate_issue issues
